import torch
import gpytorch
from admm import pxadmm
from admm import scaled_pxadmm
import torch.distributed as dist
from torch.utils.data import DataLoader, TensorDataset
import os
from sklearn.model_selection import train_test_split
from linear_operator.settings import max_cg_iterations, cg_tolerance
import time
from filelock import FileLock
import json
from gpytorch.constraints import Interval
import numpy as np

from utils import load_yaml_config
from utils.results import plot_result
from utils import generate_dataset, split_agent_data
from utils.results import save_params

from sklearn.cluster import KMeans

from matplotlib import pyplot as plt
torch.cuda.empty_cache()

# local GP Model
class ExactGPModel(gpytorch.models.ExactGP):
    def __init__(self, train_x, train_y, likelihood, kernel):
        super().__init__(train_x, train_y, likelihood)
        self.mean_module = gpytorch.means.ConstantMean()
        self.covar_module = gpytorch.kernels.ScaleKernel(kernel)
    
    def forward(self, x):
        mean_x = self.mean_module(x)
        covar_x = self.covar_module(x)
        return gpytorch.distributions.MultivariateNormal(mean_x, covar_x)


# sparse GP Model with inducing or pseudo points/variational distribution
class SparseGPModel(gpytorch.models.ApproximateGP):
    def __init__(self, inducing_points, kernel):
        variational_distribution = gpytorch.variational.CholeskyVariationalDistribution(inducing_points.size(0))
        variational_strategy = gpytorch.variational.VariationalStrategy(self, inducing_points, 
                                    variational_distribution, learn_inducing_locations=True)
        super().__init__(variational_strategy)
        self.mean_module = gpytorch.means.ConstantMean()
        self.covar_module = gpytorch.kernels.ScaleKernel(kernel)
    
    def forward(self, x):
        mean_x = self.mean_module(x)
        covar_x = self.covar_module(x)
        return gpytorch.distributions.MultivariateNormal(mean_x, covar_x)


# distributed enviorment
def init_distributed_mode(backend='nccl', master_addr='localhost', master_port='12345'):
    world_size = int(os.environ['WORLD_SIZE'])
    rank = int(os.environ['RANK'])
    
    dist.init_process_group(backend=backend, init_method='tcp://{}:{}'.format(master_addr, master_port), 
                            world_size=world_size, rank=rank)

    return world_size, rank


def replusive_penalty(inducing_x, min_dist: float=0.01, input_dim: int=1):
    """
    Compute the repulsive penalty for inducing points.
    Args:
        inducing_x: Inducing points tensor.
        min_dist: Minimum distance between inducing points.
    Returns:
        penalty: Repulsive penalty value.
    """
    n_points = inducing_x.size(0)
    if n_points < 2:
        return torch.tensor(0.0, device=inducing_x.device)
    
    distances = torch.cdist(inducing_x, inducing_x)
    mask = torch.triu(torch.ones(n_points, n_points), diagonal=1).bool()
    close_distances = distances[mask] - min_dist
    penalty = torch.relu(-close_distances).pow(2).sum()
    return penalty


def boundary_penalty(inducing_x, x_min: float=0.0, x_max: float=1.0, margin=0.01):
    below = torch.relu(x_min - inducing_x + margin)
    above = torch.relu(inducing_x - x_max + margin)
    return (below**2 + above**2).sum()


def create_local_pseudo_dataset(local_x, local_y, device, dataset_size: int=50, world_size: int=1, 
                                rank: int=0, num_epochs: int=100, input_dim: int=1):
    """
    Create local pseudo dataset (D_i) = local dataset (D_i)
    Args:
        local_x: Local training input data. (D_i)
        local_y: Local training output data. (D_i)
        device: Device to use for training (e.g., 'cuda' or 'cpu').
        dataset_size: Size of the pseudo dataset to create.
        rank: Current process rank.
        num_epochs: Number of training epochs for the local sparse GP model.
    Returns:
        local_pseudo_x : Local pseudo training input data. (D_i)
        local_pseudo_y : Local pseudo training output data. (D_i)
    """
    torch.manual_seed(rank + 42)  
        
    x_min = local_x.min().item()
    x_max = local_x.max().item()
    
    if rank == 0:
        print(f"\033[92mRank {rank} - sparse dataset size is: {dataset_size}, local dataset: {local_x.shape}, \033[0m")
    
    kmeans = KMeans(n_clusters=dataset_size, random_state=rank + 42, n_init=10)
    
    if input_dim == 1:
        kmeans.fit(local_x.cpu().numpy().reshape(-1, 1)) 
    else:
        kmeans.fit(local_x.cpu().numpy())
    
    local_pseudo_x = torch.tensor(kmeans.cluster_centers_, dtype=torch.float32, device=device)
    
    kernel = gpytorch.kernels.RBFKernel(ard_num_dims=input_dim)
    model_sparse = SparseGPModel(local_pseudo_x, kernel).to(device)
    likelihood_sparse = gpytorch.likelihoods.GaussianLikelihood().to(device)
    mll_sparse = gpytorch.mlls.VariationalELBO(likelihood_sparse, model_sparse, num_data=local_x.size(0))

    # torch.optim.LBFGS
    optimizer_sparse = torch.optim.Adam( [{'params': model_sparse.parameters()},
                                        {'params': likelihood_sparse.parameters()}],
                                        lr=0.020,             
                                        betas=(0.9, 0.999),   
                                        eps=1e-8,             
                                        weight_decay=1e-4,    
                                        amsgrad=True)        

    model_sparse.train()
    likelihood_sparse.train()

    # batch training
    batch_size = min(int(local_x.size(0) / 10), 50)
    train_dataset = TensorDataset(local_x, local_y)
    train_loader = DataLoader(train_dataset, batch_size=batch_size, shuffle=True)

    prev_loss = float('inf')
    elbo_tol = 1e-4

    if rank == 0:
        print(f"\033[92mRank {rank} - Training local sparse GP model with {local_x.size(0)} samples\033[0m")

    num_epochs = 200
    for epoch in range(num_epochs):
        for batch_x, batch_y in train_loader:
            batch_x = batch_x.to(device)  
            batch_y = batch_y.to(device) 
            
            optimizer_sparse.zero_grad()
            output = model_sparse(batch_x)
            loss = -mll_sparse(output, batch_y)
            b_penalty = boundary_penalty(model_sparse.variational_strategy.inducing_points, 
                                        x_min=x_min, x_max=x_max, margin=0.0)
            r_penalty = replusive_penalty(model_sparse.variational_strategy.inducing_points,
                                        min_dist=0.02, input_dim=input_dim)
            loss += 10.0* b_penalty + 1.0 * r_penalty
            loss.backward()
            optimizer_sparse.step()

        if rank == 0 and (epoch % 10 == 0 or epoch == num_epochs - 1):
            print(f"Epoch {epoch + 1}/{num_epochs} - Loss: {loss.item():.3f}")

        if epoch % 5 == 0:
            # relative change in loss
            rel_change = abs(loss.item() - prev_loss) / (abs(prev_loss) + 1e-8)
            prev_loss = loss.item()

            if rel_change < elbo_tol:
                if rank == 0:
                    print(f'Rank {rank} Early stopping at epoch {epoch + 1}, relative change: {rel_change:.4f}')
                break
        
        if loss.item() < 1e-6:
            if rank == 0:
                print(f"Converged at epoch {epoch + 1} with loss {loss.item():.3f}")
            break

    local_pseudo_x = model_sparse.variational_strategy.inducing_points.detach()
    local_pseudo_x = local_pseudo_x.to(device)
    
    # clear gradients
    optimizer_sparse.zero_grad(set_to_none=True)
    torch.cuda.empty_cache()
    
    # evaluate local_pseudo_y using the local sparse GP model
    model_sparse.eval()
    likelihood_sparse.eval()

    with torch.no_grad(), gpytorch.settings.fast_pred_var():
        local_pseudo_y = likelihood_sparse(model_sparse(local_pseudo_x)).mean

    if rank == 0:
        if model_sparse.covar_module.base_kernel.lengthscale.numel() > 1:
            print(f"\033[92mRank {rank} - Lengthscale:", model_sparse.covar_module.base_kernel.lengthscale.cpu().detach().numpy(), "\033[0m")  # Print all lengthscale values
        else:
            print(f"\033[92mRank {rank} - Lengthscale:", model_sparse.covar_module.base_kernel.lengthscale.item(), "\033[0m")
        print(f"\033[92mRank {rank} - Outputscale:", model_sparse.covar_module.outputscale.item(), "\033[0m")
        print(f"\033[92mRank {rank} - Noise:", likelihood_sparse.noise.item(), "\033[0m")

    local_hyperparams = {
        'mean_constant': model_sparse.mean_module.constant.detach().cpu().numpy().item(),
        'lengthscale': model_sparse.covar_module.base_kernel.lengthscale.detach().cpu().numpy(),
        'outputscale': model_sparse.covar_module.outputscale.detach().cpu().numpy().item(),
        'noise': likelihood_sparse.noise.detach().cpu().numpy().item()
    }
        
    return local_pseudo_x, local_pseudo_y, local_hyperparams



def create_augmented_dataset(local_x, local_y, device, world_size: int=1, rank: int=0, dataset_size: int=50, 
                                num_epochs: int = 100, input_dim: int=1, backend='nccl'):
    """
    Create augmented dataset (D_c+) = local dataset (D_i) + global communication dataset (D_c)
    Args:
        local_x: Local training input data. (D_i)
        local_y: Local training output data. (D_i)
        world_size: Number of processes.
        rank: Current process rank.
        dataset_size: Size of the communication dataset to create.
        num_epochs: Number of training epochs for the local sparse GP model.
    Returns:
        aug_x : Augmented training input data. (D_c)
        aug_y : Augmented training output data. (D_c)
    """
        
    if not isinstance(rank, int) or rank < 0:
        raise ValueError("Rank must be a non-negative integer.")
    if not isinstance(dataset_size, int) or dataset_size <= 0:
        raise ValueError("Dataset size must be a positive integer.")
    if world_size <= 0:
        raise ValueError("World size must be greater than 0.")
    
    master_addr = os.environ.get('MASTER_ADDR', 'localhost')
    master_port = os.environ.get('MASTER_PORT', '12345')
    world_size, rank = init_distributed_mode(backend=backend, master_addr=master_addr, 
                                              master_port=master_port)
    
    # Step 1: create local pseudo dataset    
    local_x = local_x.to(device)
    local_y = local_y.to(device)
    
    # make sure dataset size is same for all ranks
    if rank == 0:
        dataset_size = min(int(local_x.size(0) // world_size), int(local_x.size(0) // 10))
        dataset_size = max(dataset_size, 2)
    else:
        dataset_size = 0
    
    dataset_size_tensor = torch.tensor(dataset_size, device=device)
    dist.broadcast(dataset_size_tensor, src=0)
    dataset_size = dataset_size_tensor.item()
    
    local_pseudo_x, local_pseudo_y, local_hyperparams = create_local_pseudo_dataset(local_x, local_y,
                            device, dataset_size=dataset_size, rank=rank, num_epochs=num_epochs, 
                            input_dim=input_dim)
        
    # Step 2: gather local pseudo dataset from all processes and create global pseudo dataset
    sample_x_list = [torch.empty_like(local_pseudo_x) for _ in range(world_size)]
    sample_y_list = [torch.empty_like(local_pseudo_y) for _ in range(world_size)]

    dist.gather(local_pseudo_x, gather_list=sample_x_list if rank == 0 else None, dst=0)
    dist.gather(local_pseudo_y, gather_list=sample_y_list if rank == 0 else None, dst=0)

    if rank == 0:
        comm_x = torch.cat(sample_x_list, dim=0)
        comm_y = torch.cat(sample_y_list, dim=0)
    else:
        comm_x = torch.zeros((dataset_size * world_size, input_dim), dtype=local_pseudo_x.dtype, device=device)
        comm_y = torch.zeros(dataset_size * world_size, dtype=local_y.dtype, device=device)

    if input_dim == 1:
        comm_x = comm_x.squeeze(-1)
        comm_y = comm_y.squeeze(-1)
    
    # broadcast the communication dataset to all agents from rank 0
    dist.broadcast(comm_x, src=0)
    dist.broadcast(comm_y, src=0)

    # create augmented dataset
    pseudo_x = torch.cat([local_x, comm_x], dim=0)
    pseudo_y = torch.cat([local_y, comm_y], dim=0)

    # Step 3: Share the local model hyperparameters with the central node (rank 0) to form averag
<<<<<<< HEAD
    hyperparams_list = [{} for _ in range(world_size)]
    
    if rank == 0:
        # Placeholder for gathering; we'll handle averaging manually
        for i in range(world_size):
            hyperparams_list[i] = {
                'mean_constant': torch.tensor(0.0, device=device),
                'lengthscale': torch.zeros(input_dim, device=device),
                'outputscale': torch.tensor(0.0, device=device),
                'noise': torch.tensor(0.0, device=device)
            }
    else:
        hyperparams_list = None

    # Custom gather for dictionary
    dist.gather_object(local_hyperparams, hyperparams_list if rank == 0 else None, dst=0)

    if rank == 0:
        # Average hyperparameters
        mean_constants = torch.tensor([h['mean_constant'] for h in hyperparams_list], device=device)
        lengthscales = torch.stack([torch.tensor(h['lengthscale'], device=device) for h in hyperparams_list])
        outputscales = torch.tensor([h['outputscale'] for h in hyperparams_list], device=device)
        noise = torch.tensor([h['noise'] for h in hyperparams_list], device=device)

        avg_hyperparams = {
            'mean_constant': mean_constants.mean().item(),
            'lengthscale': lengthscales.mean(dim=0).cpu().numpy().flatten(),  # Flatten to 1D array
            'outputscale': outputscales.mean().item(),
            'noise': noise.mean().item()
        }
    else:
        avg_hyperparams = {
            'mean_constant': 0.0,
            'lengthscale': torch.zeros(input_dim),
            'outputscale': 0.0,
            'noise': 0.0
        }
    
    # print average hyperparameters
    if rank == 0:
        print(f"\033[92mRank {rank} - Average hyperparameters from local models:")
        print(f"Mean constant: {avg_hyperparams['mean_constant']}, Lengthscale: {avg_hyperparams['lengthscale']}, Outputscale: {avg_hyperparams['outputscale']}, Noise: {avg_hyperparams['noise']}\033[0m")

    if rank == 0:
        avg_hyperparams_tensor = torch.cat([
            torch.tensor([avg_hyperparams['mean_constant']], device=device),
            torch.tensor(avg_hyperparams['lengthscale'], device=device),
            torch.tensor([avg_hyperparams['outputscale']], device=device),
            torch.tensor([avg_hyperparams['noise']], device=device)
        ])
    else:
        avg_hyperparams_tensor = torch.zeros(3 + input_dim, device=device)

    dist.broadcast(avg_hyperparams_tensor, src=0)
    
    # Reconstruct avg_hyperparams on all ranks
    if rank != 0:
        avg_hyperparams = {
            'mean_constant': avg_hyperparams_tensor[0].item(),
            'lengthscale': avg_hyperparams_tensor[1:1+input_dim].cpu().numpy(),
            'outputscale': avg_hyperparams_tensor[-2].item(),
            'noise': avg_hyperparams_tensor[-1].item()
        }
    else:
        avg_hyperparams = {
            'mean_constant': avg_hyperparams_tensor[0].item(),
            'lengthscale': avg_hyperparams['lengthscale'],
            'outputscale': avg_hyperparams_tensor[-2].item(),
            'noise': avg_hyperparams_tensor[-1].item()
        }
=======
    # hyperparams_list = [{} for _ in range(world_size)]
    
    # if rank == 0:
    #     # Placeholder for gathering; we'll handle averaging manually
    #     for i in range(world_size):
    #         hyperparams_list[i] = {
    #             'mean_constant': torch.tensor(0.0, device=device),
    #             'lengthscale': torch.zeros(input_dim, device=device),
    #             'outputscale': torch.tensor(0.0, device=device),
    #             'noise': torch.tensor(0.0, device=device)
    #         }
    # else:
    #     hyperparams_list = None

    # # Custom gather for dictionary
    # dist.gather_object(local_hyperparams, hyperparams_list if rank == 0 else None, dst=0)

    # if rank == 0:
    #     # Average hyperparameters
    #     mean_constants = torch.tensor([h['mean_constant'] for h in hyperparams_list], device=device)
    #     lengthscales = torch.stack([torch.tensor(h['lengthscale'], device=device) for h in hyperparams_list])
    #     outputscales = torch.tensor([h['outputscale'] for h in hyperparams_list], device=device)
    #     noise = torch.tensor([h['noise'] for h in hyperparams_list], device=device)

    #     avg_hyperparams = {
    #         'mean_constant': mean_constants.mean().item(),
    #         'lengthscale': lengthscales.mean(dim=0).cpu().numpy().flatten(),  # Flatten to 1D array
    #         'outputscale': outputscales.mean().item(),
    #         'noise': noise.mean().item()
    #     }
    # else:
    #     avg_hyperparams = {
    #         'mean_constant': 0.0,
    #         'lengthscale': torch.zeros(input_dim),
    #         'outputscale': 0.0,
    #         'noise': 0.0
    #     }
    
    # # print average hyperparameters
    # if rank == 0:
    #     print(f"\033[92mRank {rank} - Average hyperparameters from local models:")
    #     print(f"Mean constant: {avg_hyperparams['mean_constant']}, Lengthscale: {avg_hyperparams['lengthscale']}, Outputscale: {avg_hyperparams['outputscale']}, Noise: {avg_hyperparams['noise']}\033[0m")

    # if rank == 0:
    #     avg_hyperparams_tensor = torch.cat([
    #         torch.tensor([avg_hyperparams['mean_constant']], device=device),
    #         torch.tensor(avg_hyperparams['lengthscale'], device=device),
    #         torch.tensor([avg_hyperparams['outputscale']], device=device),
    #         torch.tensor([avg_hyperparams['noise']], device=device)
    #     ])
    # else:
    #     avg_hyperparams_tensor = torch.zeros(3 + input_dim, device=device)

    # dist.broadcast(avg_hyperparams_tensor, src=0)
    
    # # Reconstruct avg_hyperparams on all ranks
    # if rank != 0:
    #     avg_hyperparams = {
    #         'mean_constant': avg_hyperparams_tensor[0].item(),
    #         'lengthscale': avg_hyperparams_tensor[1:1+input_dim].cpu().numpy(),
    #         'outputscale': avg_hyperparams_tensor[-2].item(),
    #         'noise': avg_hyperparams_tensor[-1].item()
    #     }
    # else:
    #     avg_hyperparams = {
    #         'mean_constant': avg_hyperparams_tensor[0].item(),
    #         'lengthscale': avg_hyperparams['lengthscale'],
    #         'outputscale': avg_hyperparams_tensor[-2].item(),
    #         'noise': avg_hyperparams_tensor[-1].item()
    #     }
    
    # Alternative testig:
    # Step 3: Use the local sparse GP model hyperparameters without sharing
    
    avg_hyperparams = {
        'mean_constant': local_hyperparams['mean_constant'],
        'lengthscale': local_hyperparams['lengthscale'].squeeze(0),
        'outputscale': local_hyperparams['outputscale'],
        'noise': local_hyperparams['noise']
    }   
>>>>>>> 0015ce36
    
    torch.cuda.empty_cache()
    return pseudo_x, pseudo_y, avg_hyperparams



def train_model(train_x, train_y, device, admm_params, input_dim: int= 1, backend='nccl'):
                 
    """
    Train the model using pxADMM optimizer
    Args:
        train_x: Training input data.
        train_y: Training output data.
        device: Device to run the model on (CPU or GPU).
        admm_params: Dictionary containing ADMM parameters:
        - num_epochs: Number of training epochs.
        - rho: ADMM parameter for convergence.
        - lip: Lipschitz constant for the kernel function.
        - tol_abs: Absolute tolerance for convergence.
        - tol_rel: Relative tolerance for convergence
        backend: Distributed backend to use ('nccl', 'gloo', etc.).
    Returns:
        model: The trained Gaussian Process model.
        likelihood: The likelihood function for the model.

    1. Each agent will train its local sparse model with local dataset and find optimal inducing points.
    2. Each agent will share its local inducing points with central node (rank 0).
    3. Central node will create a global inducing points dataset by concatenating all local inducing points.
    4. Each agent will receive the global inducing points dataset from central node.
    5. Each agent will create augmented dataset using local dataset + global inducing points dataset.
            OR just use the global inducing points dataset as augmented dataset.
    6. Each agent will train its local model with augmented dataset again.
    """

    # Stage 1: Train local sparse GP model on local dataset and find optimal inducing points   
    pseudo_x, pseudo_y, avg_hyperparams = create_augmented_dataset(train_x, train_y, device, world_size=world_size,
                            rank=rank, dataset_size=50, num_epochs=admm_params['num_epochs'], input_dim=input_dim, backend=backend)

    if rank == 0:
        print(f"Rank {rank} - Augmented dataset size: {pseudo_x.size(0)}")

    # Stage 2: Train on augmented dataset with warm start
    kernel = gpytorch.kernels.RBFKernel(ard_num_dims=input_dim)
    likelihood = gpytorch.likelihoods.GaussianLikelihood()
    model = ExactGPModel(pseudo_x, pseudo_y, likelihood, kernel)

    # warm start  
    # model.mean_module.constant.data = torch.tensor(avg_hyperparams['mean_constant'], dtype=torch.float32)#.to(device)

    lengthscale_ = torch.tensor(avg_hyperparams['lengthscale'], dtype=torch.float32).unsqueeze(0)
    # raw_lengthscale = torch.log(torch.exp(lengthscale_) - torch.ones_like(lengthscale_) * 1e-6)  # Avoid log(0)
    # model.covar_module.base_kernel.raw_lengthscale.data = raw_lengthscale

    outputscale_ = torch.tensor(avg_hyperparams['outputscale'], dtype=torch.float32)
    # raw_outputscale = torch.log(torch.exp(outputscale_) - torch.ones_like(outputscale_) * 1e-6)  
    # model.covar_module.raw_outputscale.data = raw_outputscale

    model.mean_module.constant.data = torch.tensor(avg_hyperparams['mean_constant'], dtype=torch.float32).to(device)
    model.covar_module.base_kernel.lengthscale = lengthscale_
    model.covar_module.outputscale = outputscale_
    
    likelihood.noise = torch.tensor(avg_hyperparams['noise'], dtype=torch.float32).to(device)
    
    model = model.to(device)
    likelihood = likelihood.to(device)
    pseudo_x = pseudo_x.to(device)
    pseudo_y = pseudo_y.to(device)

    if rank == 0:
        print(f"Rank {rank}: After warm start model parameters:")
        if model.covar_module.base_kernel.lengthscale.numel() > 1:
            print(f"Rank: {rank}, Lengthscale:", model.covar_module.base_kernel.lengthscale.cpu().detach().numpy())  # Print all lengthscale values
        else:
            print(f"Rank: {rank}, Lengthscale:", model.covar_module.base_kernel.lengthscale.item())  # Print single lengthscale value
        
        print(f"Rank: {rank}, Outputscale:", model.covar_module.outputscale.item())
        print(f"Rank: {rank}, Noise:", model.likelihood.noise.item())

    mll = gpytorch.mlls.ExactMarginalLogLikelihood(likelihood, model)
    optimizer = scaled_pxadmm(model.parameters(), rho=admm_params['rho'], lip=admm_params['lip'],
                                tol_abs=admm_params['tol_abs'], tol_rel=admm_params['tol_rel'],
                                rank=rank, world_size=world_size, dual=True)   
    
    def closure():
        optimizer.zero_grad()
        with gpytorch.settings.min_preconditioning_size(0.005), max_cg_iterations(2000), cg_tolerance(1e-2):
            output = model(pseudo_x)
            loss = -mll(output, pseudo_y)
            loss.backward()
            grad = torch.cat([p.grad.flatten() if p.grad is not None else torch.zeros_like(p).flatten()
                              for p in model.parameters()])
        return loss, grad
        
    model.train()
    likelihood.train()

    if rank == 0:
        print(f"\033[92mRank {rank} - Training global model with pxADMM optimizer\033[0m")

    start_time = time.time()
    for epoch in range(admm_params['num_epochs']):
        converged = optimizer.step(closure, epoch=epoch)
        loss_val = closure()[0].item()

        if not torch.isfinite(torch.tensor(loss_val)):
            if rank == 0:
                print(f"Epoch {epoch + 1}: Loss is NaN, stopping early.")
            break

        if converged:
            if rank == 0:
                print(f"\033[92mpxpGP Converged at epoch {epoch + 1}, with loss {loss_val:.4f}, rho: {optimizer.param_groups[0]['rho']:.4f}, lip: {optimizer.param_groups[0]['lip']:.4f}\033[0m")
            break

    end_time = time.time()
    if rank == 0:
        print(f"Rank {rank} - Training time: {end_time - start_time:.2f} seconds")
        
    optimizer.zero_grad(set_to_none=True)
    torch.cuda.empty_cache()    

    dist.destroy_process_group()
    return model, likelihood, pseudo_x, pseudo_y


def test_model(model, likelihood, test_x, test_y, device):
    """
    Test the model using pxADMM optimizer
    Args:
        model: The GP model to test.
        likelihood: The likelihood function.
        test_x: Testing input data.
        device: Device to run the model on (CPU or GPU).
    Returns:
        mean: Predicted mean of the test data.
        lower: Lower bound of the confidence interval.
        upper: Upper bound of the confidence interval.
    """
    model.eval()
    likelihood.eval()
    test_x = test_x.to(device)
    test_y = test_y.to(device)

    with torch.no_grad(), gpytorch.settings.fast_pred_var():
        observed_pred = likelihood(model(test_x))
        mean = observed_pred.mean
        lower, upper = observed_pred.confidence_region()

    # compute RMSE error
    rmse_error = torch.sqrt(torch.mean((mean - test_y) ** 2)).item()
    print(f"Rank {rank} - Testing RMSE: {rmse_error:.4f}")
    
    return mean.cpu(), lower.cpu(), upper.cpu(), rmse_error
    

if __name__ == "__main__":    
    world_size = int(os.environ['WORLD_SIZE'])
    rank = int(os.environ['RANK'])
    
    if world_size >= 65:
        device = 'cpu'
    else:    
        device = torch.device("cuda" if torch.cuda.is_available() else "cpu")

    # load yaml configuration
    config_path = 'config/pxpGP.yaml'
    if not os.path.exists(config_path):
        raise FileNotFoundError(f"Configuration file {config_path} does not exist.")
    config = load_yaml_config(config_path)

    num_samples = int(config.get('num_samples', 1000))
    input_dim = int(config.get('input_dim', 1))
    test_split = float(config.get('test_split', 0.2))
    
    admm_params = {}
    admm_params['num_epochs'] = int(config.get('num_epochs', 100))
    admm_params['rho'] = float(config.get('rho', 0.8))
    admm_params['lip'] = float(config.get('lip', 1.0))
    admm_params['tol_abs'] = float(config.get('tol_abs', 1e-6))
    admm_params['tol_rel'] = float(config.get('tol_rel', 1e-4))
    
    backend = str(config.get('backend', 'nccl'))

    # load dataset
    datax_path = f'dataset/dataset1/dataset1x_{input_dim}d_{num_samples}.csv'
    datay_path = f'dataset/dataset1/dataset1y_{input_dim}d_{num_samples}.csv'

    if not os.path.exists(datax_path) or not os.path.exists(datay_path):
        raise FileNotFoundError(f"Dataset files {datax_path} or {datay_path} do not exist.")
    
    x = torch.tensor(np.loadtxt(datax_path, delimiter=',', dtype=np.float32))
    y = torch.tensor(np.loadtxt(datay_path, delimiter=',', dtype=np.float32))

    train_x, test_x, train_y, test_y = train_test_split(x, y, test_size=test_split, random_state=42)

    # split data among agents
    local_x, local_y = split_agent_data(x, y, world_size, rank, input_dim=input_dim, partition='sequential')    
    
    # train the model
    start_time = time.time()
    model, likelihood, pseudo_x, pseudo_y = train_model(local_x, local_y, device, 
                                    admm_params, input_dim=input_dim, backend=backend)
    train_time = time.time() - start_time
    
    # test the model
    mean, lower, upper, rmse_error = test_model(model, likelihood, test_x, test_y, device)

    # print model and likelihood parameters
    if model.covar_module.base_kernel.lengthscale.numel() > 1:
        print(f"\033[92mRank: {rank}, Lengthscale:", model.covar_module.base_kernel.lengthscale.cpu().detach().numpy(), "\033[0m")  # Print all lengthscale values
    else:
        print(f"\033[92mRank: {rank}, Lengthscale:", model.covar_module.base_kernel.lengthscale.item(), "\033[0m")  # Print single lengthscale value
    
    print(f"\033[92mRank: {rank}, Outputscale:", model.covar_module.outputscale.item(), "\033[0m")
    print(f"\033[92mRank: {rank}, Noise:", model.likelihood.noise.item(), "\033[0m")
    
    result={
        'model': 'pxpGP',
        'rank': rank,
        'world_size': world_size,
        'total_dataset_size': x.shape[0],
        'local_dataset_size': local_x.shape[0],
        'input_dim': input_dim,
        'lengthscale': model.covar_module.base_kernel.lengthscale.cpu().detach().numpy().tolist(),
        'outputscale': model.covar_module.outputscale.item(),
        'noise': model.likelihood.noise.item(),
        'test_rmse': rmse_error,
        'train_time': train_time
    }

    file_path = f'results/dim_{input_dim}/result_dim{input_dim}_agents_{world_size}_datasize_{x.shape[0]}.json'
    lock_path = file_path + '.lock'

    with FileLock(lock_path):
        with open(file_path, 'a') as f:
            f.write(json.dumps(result) + '\n')
    

<|MERGE_RESOLUTION|>--- conflicted
+++ resolved
@@ -291,78 +291,6 @@
     pseudo_y = torch.cat([local_y, comm_y], dim=0)
 
     # Step 3: Share the local model hyperparameters with the central node (rank 0) to form averag
-<<<<<<< HEAD
-    hyperparams_list = [{} for _ in range(world_size)]
-    
-    if rank == 0:
-        # Placeholder for gathering; we'll handle averaging manually
-        for i in range(world_size):
-            hyperparams_list[i] = {
-                'mean_constant': torch.tensor(0.0, device=device),
-                'lengthscale': torch.zeros(input_dim, device=device),
-                'outputscale': torch.tensor(0.0, device=device),
-                'noise': torch.tensor(0.0, device=device)
-            }
-    else:
-        hyperparams_list = None
-
-    # Custom gather for dictionary
-    dist.gather_object(local_hyperparams, hyperparams_list if rank == 0 else None, dst=0)
-
-    if rank == 0:
-        # Average hyperparameters
-        mean_constants = torch.tensor([h['mean_constant'] for h in hyperparams_list], device=device)
-        lengthscales = torch.stack([torch.tensor(h['lengthscale'], device=device) for h in hyperparams_list])
-        outputscales = torch.tensor([h['outputscale'] for h in hyperparams_list], device=device)
-        noise = torch.tensor([h['noise'] for h in hyperparams_list], device=device)
-
-        avg_hyperparams = {
-            'mean_constant': mean_constants.mean().item(),
-            'lengthscale': lengthscales.mean(dim=0).cpu().numpy().flatten(),  # Flatten to 1D array
-            'outputscale': outputscales.mean().item(),
-            'noise': noise.mean().item()
-        }
-    else:
-        avg_hyperparams = {
-            'mean_constant': 0.0,
-            'lengthscale': torch.zeros(input_dim),
-            'outputscale': 0.0,
-            'noise': 0.0
-        }
-    
-    # print average hyperparameters
-    if rank == 0:
-        print(f"\033[92mRank {rank} - Average hyperparameters from local models:")
-        print(f"Mean constant: {avg_hyperparams['mean_constant']}, Lengthscale: {avg_hyperparams['lengthscale']}, Outputscale: {avg_hyperparams['outputscale']}, Noise: {avg_hyperparams['noise']}\033[0m")
-
-    if rank == 0:
-        avg_hyperparams_tensor = torch.cat([
-            torch.tensor([avg_hyperparams['mean_constant']], device=device),
-            torch.tensor(avg_hyperparams['lengthscale'], device=device),
-            torch.tensor([avg_hyperparams['outputscale']], device=device),
-            torch.tensor([avg_hyperparams['noise']], device=device)
-        ])
-    else:
-        avg_hyperparams_tensor = torch.zeros(3 + input_dim, device=device)
-
-    dist.broadcast(avg_hyperparams_tensor, src=0)
-    
-    # Reconstruct avg_hyperparams on all ranks
-    if rank != 0:
-        avg_hyperparams = {
-            'mean_constant': avg_hyperparams_tensor[0].item(),
-            'lengthscale': avg_hyperparams_tensor[1:1+input_dim].cpu().numpy(),
-            'outputscale': avg_hyperparams_tensor[-2].item(),
-            'noise': avg_hyperparams_tensor[-1].item()
-        }
-    else:
-        avg_hyperparams = {
-            'mean_constant': avg_hyperparams_tensor[0].item(),
-            'lengthscale': avg_hyperparams['lengthscale'],
-            'outputscale': avg_hyperparams_tensor[-2].item(),
-            'noise': avg_hyperparams_tensor[-1].item()
-        }
-=======
     # hyperparams_list = [{} for _ in range(world_size)]
     
     # if rank == 0:
@@ -443,7 +371,6 @@
         'outputscale': local_hyperparams['outputscale'],
         'noise': local_hyperparams['noise']
     }   
->>>>>>> 0015ce36
     
     torch.cuda.empty_cache()
     return pseudo_x, pseudo_y, avg_hyperparams
