--- conflicted
+++ resolved
@@ -1,9 +1,5 @@
 num_samples: 5000
-<<<<<<< HEAD
-input_dim: 1
-=======
 input_dim: 2
->>>>>>> dfaead70
 
 # must be total 1.0
 train_split: 0.95
