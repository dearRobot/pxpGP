<<<<<<< HEAD
num_samples: 16900
=======
num_samples: 2500
>>>>>>> e7ecda97
input_dim: 2

# must be total 1.0
train_split: 0.95
test_split: 0.05

num_epochs: 1000 # admm epochs
rho: 0.85
lip: 1.0 # Lipschitz constant
tol_abs: 1e-4
tol_rel: 1e-2
backend: 'gloo'<|MERGE_RESOLUTION|>--- conflicted
+++ resolved
@@ -1,8 +1,5 @@
-<<<<<<< HEAD
+
 num_samples: 16900
-=======
-num_samples: 2500
->>>>>>> e7ecda97
 input_dim: 2
 
 # must be total 1.0
